--- conflicted
+++ resolved
@@ -38,17 +38,12 @@
 	@Override
 	protected void doParse(Element element, ParserContext parserContext, BeanDefinitionBuilder builder) {
 		super.doParse(element, parserContext, builder);
-		ParsingUtils.setPropertyValue(element, builder, "pool-name","poolName",GemfireConstants.DEFAULT_GEMFIRE_POOL_NAME);
-		ParsingUtils.setPropertyValue(element, builder, "ready-for-events"); 
+		ParsingUtils.setPropertyValue(element, builder, "pool-name", "poolName");
+		ParsingUtils.setPropertyValue(element, builder, "ready-for-events");
 	}
 
 	@Override
 	protected void postProcessDynamicRegionSupport(Element element, BeanDefinitionBuilder dynamicRegionSupport) {
-<<<<<<< HEAD
-        ParsingUtils.setPropertyValue(element, dynamicRegionSupport, "pool-name");
-		
-=======
-        ParsingUtils.setPropertyValue(element, dynamicRegionSupport, "pool-name");      
->>>>>>> d5edd33f
+		ParsingUtils.setPropertyValue(element, dynamicRegionSupport, "pool-name");
 	}
 }