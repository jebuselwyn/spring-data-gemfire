apply plugin: 'maven'

ext.optionalDeps = []
ext.providedDeps = []

ext.optional = { optionalDeps << it }
ext.provided = { providedDeps << it }

install {
    repositories.mavenInstaller {
        customizePom(pom, project)
    }
}

def customizePom(pom, gradleProject) {
    pom.whenConfigured { generatedPom ->
        // respect 'optional' and 'provided' dependencies
        gradleProject.optionalDeps.each { dep ->
            generatedPom.dependencies.find { it.artifactId == dep.name }?.optional = true
        }
        gradleProject.providedDeps.each { dep ->
            generatedPom.dependencies.find { it.artifactId == dep.name }?.scope = 'provided'
        }

        // eliminate test-scoped dependencies (no need in maven central poms)
        generatedPom.dependencies.removeAll { dep ->
            dep.scope == 'test'
        }
        
<<<<<<< HEAD
        /*
        generatedPom.dependencies.find { dep -> dep.groupId == 'com.gemstone.gemfire' && dep.artifactId == 'gemfire' }.version = "$gemfireVersion6x"
        */

=======
>>>>>>> 4da8c04a
        // add all items necessary for maven central publication
        generatedPom.project {
            name = gradleProject.description
            description = gradleProject.description
            url = 'http://github.com/SpringSource/spring-gemfire'
            organization {
                name = 'SpringSource'
                url = 'http://www.springsource.org/spring-gemfire'
            }
            licenses {
                license {
                    name 'The Apache Software License, Version 2.0'
                    url 'http://www.apache.org/licenses/LICENSE-2.0.txt'
                    distribution 'repo'
                }
            }
            scm {
                url = 'http://github.com/SpringSource/spring-gemfire'
                connection = 'scm:git:git://github.com/SpringSource/spring-gemfire'
                developerConnection = 'scm:git:git://github.com/SpringSource/spring-gemfire'
            }
            developers {
             developer {
                    id = 'costin'
                    name = 'Costin Leau'
                    email = 'cleau@vmware.com'
            }
			developer {
				id = 'dturanski'
				name = 'David Turanski'
				email = 'dturanski@vmware.com'
			}
			developer {
				id = 'ogierke'
				name = 'Oliver Gierke'
				email = 'ogierke@vmware.com'
			}
           }
        }
    }
}<|MERGE_RESOLUTION|>--- conflicted
+++ resolved
@@ -27,13 +27,6 @@
             dep.scope == 'test'
         }
         
-<<<<<<< HEAD
-        /*
-        generatedPom.dependencies.find { dep -> dep.groupId == 'com.gemstone.gemfire' && dep.artifactId == 'gemfire' }.version = "$gemfireVersion6x"
-        */
-
-=======
->>>>>>> 4da8c04a
         // add all items necessary for maven central publication
         generatedPom.project {
             name = gradleProject.description
