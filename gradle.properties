## Dependecies Version

# Logging
log4jVersion = 1.2.16
slf4jVersion = 1.6.4

# Common libraries
springVersion = 3.1.2.RELEASE
<<<<<<< HEAD
springDataCommonsVersion = 1.4.0.RELEASE
gemfireVersion = 6.6.3
=======
springDataCommonsVersion = 1.4.0.RC1
gemfireVersion = 7.0.Beta-SNAPSHOT
>>>>>>> 154905b8
gemfireVersion6x = 6.6.3

# Testing
junitVersion = 4.8.2
mockitoVersion = 1.8.5
hamcrestVersion = 1.2.1
cglibVersion = 2.2

# Manifest properties

## OSGi ranges
spring.range = "[3.0.0, 4.0.0)"
<<<<<<< HEAD
gemfire.range = "[6.5, 8.0)"
=======
gemfire.range = "[7.0, 8.0)"
>>>>>>> 154905b8

# --------------------
# Project wide version
# --------------------
version=1.2.1.BUILD-SNAPSHOT<|MERGE_RESOLUTION|>--- conflicted
+++ resolved
@@ -6,13 +6,8 @@
 
 # Common libraries
 springVersion = 3.1.2.RELEASE
-<<<<<<< HEAD
 springDataCommonsVersion = 1.4.0.RELEASE
-gemfireVersion = 6.6.3
-=======
-springDataCommonsVersion = 1.4.0.RC1
 gemfireVersion = 7.0.Beta-SNAPSHOT
->>>>>>> 154905b8
 gemfireVersion6x = 6.6.3
 
 # Testing
@@ -25,11 +20,7 @@
 
 ## OSGi ranges
 spring.range = "[3.0.0, 4.0.0)"
-<<<<<<< HEAD
 gemfire.range = "[6.5, 8.0)"
-=======
-gemfire.range = "[7.0, 8.0)"
->>>>>>> 154905b8
 
 # --------------------
 # Project wide version
